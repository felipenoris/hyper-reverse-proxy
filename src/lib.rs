--- conflicted
+++ resolved
@@ -227,11 +227,7 @@
     debug!("Setting headers of proxied request");
 
     // remove the original HOST header. It will be set by the client that sends the request
-<<<<<<< HEAD
     let original_host = request.headers_mut().remove(HOST);
-=======
-    request.headers_mut().remove(HOST);
->>>>>>> 424e8506
 
     *request.uri_mut() = uri;
 
