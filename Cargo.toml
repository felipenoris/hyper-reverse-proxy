[package]
name = "hyper-reverse-proxy"
version = "0.5.2-dev"
authors = ["Brendan Zabarauskas <bjzaba@yahoo.com.au>", "Felipe Noronha <felipenoris@gmail.com>", "Jan Kantert <jan-hyper-reverse-proxy@kantert.net>"]
license = "Apache-2.0"
description = "A simple reverse proxy, to be used with Hyper and Tokio."
homepage = "https://github.com/felipenoris/hyper-reverse-proxy"
documentation = "https://docs.rs/hyper-reverse-proxy"
repository = "https://github.com/felipenoris/hyper-reverse-proxy"
keywords = ["http", "hyper"]
categories = ["network-programming", "web-programming"]
readme = "README.md"
edition = "2018"

include = [
  "Cargo.toml",
  "LICENSE",
  "src/**/*"
]

[dependencies]
hyper = { version = "0.14", features = ["full"] }
lazy_static = "1.4"
hyper-tls = { version = "0.5", optional = true }

[dev-dependencies]
tokio = { version = "1", features = ["full"] }
<<<<<<< HEAD
futures = "0.3"
async-trait = "0.1"
tokio-test = "0.4.2"
test-context = "0.1.3"
tokiotest-httpserver = "0.2.0"
=======

[features]
https = ["hyper-tls"]
default = ["https"]
>>>>>>> 16f235b9
<|MERGE_RESOLUTION|>--- conflicted
+++ resolved
@@ -25,15 +25,12 @@
 
 [dev-dependencies]
 tokio = { version = "1", features = ["full"] }
-<<<<<<< HEAD
 futures = "0.3"
 async-trait = "0.1"
 tokio-test = "0.4.2"
 test-context = "0.1.3"
 tokiotest-httpserver = "0.2.0"
-=======
 
 [features]
 https = ["hyper-tls"]
-default = ["https"]
->>>>>>> 16f235b9
+default = ["https"]